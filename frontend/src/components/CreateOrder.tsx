'use client'

import React, { useState, useEffect, useMemo } from 'react'
import { useAccount, useWaitForTransactionReceipt, useWatchContractEvent } from 'wagmi'
import { useSearchParams } from 'next/navigation'
import { useCreateOrder, useERC20, useResolverFee, calculateApprovalAmount, COMMON_TOKENS, formatTokenAmount } from '@/lib/useContracts'
import { useMakerSettings } from '@/lib/useMakerSettings'
import { useCoinPrice } from '@/lib/useCoinPrice'

import { CONTRACTS } from '@/lib/contracts'

interface CreateOrderProps {
  onOrderCreated?: (orderId: string) => void
}

export default function CreateOrder({ onOrderCreated }: CreateOrderProps) {
  const { address } = useAccount()
  const searchParams = useSearchParams()
  const { createOrder, saveOrderToDatabase, isLoading: isCreatingOrder, error: createOrderError, hash } = useCreateOrder()
  const { settings: makerSettings } = useMakerSettings()
  const { price: coinPrice, loading: priceLoading, error: priceError, lastUpdated, refresh: refreshPrice } = useCoinPrice()
  
  // Get resolver fee from contract
  const { resolverFee } = useResolverFee()
  
  // Wait for transaction receipt when hash is available
  const { data: receipt, isSuccess: isReceiptSuccess } = useWaitForTransactionReceipt({
    hash,
  })
  
  // Calculate start and end prices based on coin price and settings percentages
  const calculatedPrices = useMemo(() => {
    if (!coinPrice || !makerSettings.defaultStartPricePercentage || !makerSettings.defaultEndPricePercentage) {
      return { startPrice: '', endPrice: '' }
    }

    const startpercentage = parseFloat(makerSettings.defaultStartPricePercentage) / 100
    const endpercentage = parseFloat(makerSettings.defaultEndPricePercentage) / 100

    const startPremium = parseFloat(makerSettings.defaultStartPricePercentage) / 100
    const endDiscount = parseFloat(makerSettings.defaultEndPricePercentage) / 100

    const startPrice = (coinPrice * (1 + startPremium)).toFixed(2)
    const endPrice = (coinPrice * (1 - endDiscount)).toFixed(2)

    return { startPrice, endPrice }
  }, [coinPrice, makerSettings.defaultStartPricePercentage, makerSettings.defaultEndPricePercentage])

  // Form state - Initialize with URL parameters from scanned QR code
  const [formData, setFormData] = useState({
    amount: searchParams.get('amount') || '',
    startPrice: '',
    endPrice: '',
    recipientUpiAddress: searchParams.get('upiAddress') || ''
  })
  
  // Fixed token since only MockUSDC is supported
  const selectedToken = COMMON_TOKENS[0]
  
  // Token operations
  const { 
    balance, 
    allowance, 
    decimals, 
    approve, 
    isApproving, 
    error: tokenError,
    refetch: refetchToken
  } = useERC20(selectedToken.address)
  
  const [step, setStep] = useState<'form' | 'approve' | 'approved' | 'create' | 'success' | 'fulfilled'>('form')
  const [txHash, setTxHash] = useState<string>('')
  const [orderId, setOrderId] = useState<string>('')
  const [fulfillmentProof, setFulfillmentProof] = useState<string>('')
  const [statusMessage, setStatusMessage] = useState<string>('')

  // For initial testing, use full wallet balance as approval amount
  const approvalAmount = useMemo(() => {
    if (!formData.amount || !formData.endPrice || !resolverFee || !decimals) {
      return BigInt(0)
    }
    
    try {
      // Calculate the exact amount needed based on the new contract logic
      return calculateApprovalAmount(
        formData.amount,
        formData.endPrice,
        resolverFee,
        decimals
      )
    } catch (error) {
      console.error('Error calculating approval amount:', error)
      return BigInt(0)
    }
  }, [formData.amount, formData.endPrice, resolverFee, decimals])

  // Check if approval is needed
  const needsApproval = formData.amount && formData.endPrice && balance && allowance !== undefined && approvalAmount > BigInt(0)
    ? approvalAmount > (allowance as bigint)
    : false

  const handleInputChange = (e: React.ChangeEvent<HTMLInputElement | HTMLSelectElement>) => {
    const { name, value } = e.target
    setFormData(prev => ({
      ...prev,
      [name]: value
    }))
  }

  const validateForm = (): boolean => {
    if (!formData.amount || !formData.startPrice || !formData.endPrice || !formData.recipientUpiAddress) {
      return false
    }
    
    if (!balance || !decimals) {
      return false
    }
    
    const amountNum = parseFloat(formData.amount)
    const startPriceNum = parseFloat(formData.startPrice)
    const endPriceNum = parseFloat(formData.endPrice)
    
    // Validate positive numbers
    if (amountNum <= 0 || startPriceNum <= 0 || endPriceNum <= 0) {
      return false
    }
    
    // Validate Dutch auction: start price > end price
    if (startPriceNum <= endPriceNum) {
      return false
    }
    
    // Check if user has enough tokens
    if (approvalAmount > BigInt(0) && balance && approvalAmount > (balance as bigint)) {
      return false
    }
    
    return true
  }

  const handleApprove = async () => {
    try {
      setStep('approve')
      if (!decimals || approvalAmount === BigInt(0)) {
        throw new Error('Token data not loaded or invalid approval amount')
      }
      
      console.log('Approving full balance amount:', approvalAmount.toString())
      const approvalHash = await approve(approvalAmount)
      
      console.log('Approval transaction:', approvalHash)
      
      // Wait for approval transaction to be confirmed
      setTimeout(() => {
        refetchToken()
        setStep('approved') // New step to show approval complete
      }, 3000)
    } catch (error) {
      console.error('Approval failed:', error)
      setStep('form')
    }
  }

  const handleCreateOrder = async () => {
    try {
      setStep('create')
      
      // Create order on blockchain
      await createOrder({
        amount: formData.amount,
        startPrice: formData.startPrice,
        endPrice: formData.endPrice,
        recipientUpiAddress: formData.recipientUpiAddress
      })
      
      console.log('Order creation initiated')
      // Receipt handling is now done via useEffect below
      
    } catch (error) {
      console.error('Order creation failed:', error)
      setStep('form')
    }
  }

  // Update form data when URL parameters change (from QR code scan)
  useEffect(() => {
    const upiAddress = searchParams?.get('upiAddress')
    const amount = searchParams?.get('amount')
    
    if (upiAddress || amount) {
      setFormData(prev => ({
        ...prev,
        ...(upiAddress && { recipientUpiAddress: upiAddress }),
        ...(amount && { amount: amount })
      }))
    }
  }, [searchParams])

  // Update form data with calculated prices when they change
  useEffect(() => {
    if (calculatedPrices.startPrice && calculatedPrices.endPrice) {
      setFormData(prev => ({
        ...prev,
        startPrice: calculatedPrices.startPrice,
        endPrice: calculatedPrices.endPrice
      }))
    }
  }, [calculatedPrices.startPrice, calculatedPrices.endPrice])

  // Handle receipt when transaction is confirmed
  useEffect(() => {
    if (isReceiptSuccess && receipt && step === 'create') {
      console.log('Transaction confirmed:', receipt)
      
      // Extract the real order ID from the OrderCreated event
      let actualOrderId = ''
      if (receipt.logs && receipt.logs.length > 0) {
        console.log('📝 All transaction logs:', receipt.logs)
        
        // Find the OrderCreated event log
        const orderCreatedLog = receipt.logs.find(log => 
          log.address?.toLowerCase() === CONTRACTS.ORDER_PROTOCOL.address.toLowerCase() &&
          log.topics && log.topics.length > 1
        )
        
        console.log('🎯 Found OrderCreated log:', orderCreatedLog)
        
        if (orderCreatedLog && orderCreatedLog.topics[1]) {
          actualOrderId = orderCreatedLog.topics[1] // This is the real orderId from the event
          console.log('✅ Extracted real order ID from blockchain:', actualOrderId)
        } else {
          console.log('⚠️ Could not find OrderCreated event in logs')
        }
      } else {
        console.log('⚠️ No logs found in receipt')
      }
      
      // Fallback to generated ID if we can't extract from logs
      if (!actualOrderId) {
        actualOrderId = `order_${Date.now()}_${Math.random().toString(36).substr(2, 9)}`
        console.log('Using fallback order ID:', actualOrderId)
      }
      
      // Save to database with actual transaction data
      saveOrderToDatabase({
        orderId: actualOrderId,
        walletAddress: address || '',
        amount: formData.amount,
        startPrice: formData.startPrice,
        endPrice: formData.endPrice,
        recipientUpiAddress: formData.recipientUpiAddress,
        transactionHash: receipt.transactionHash,
        blockNumber: Number(receipt.blockNumber)
      })
      .then((result) => {
        setOrderId(actualOrderId)
        setStep('success')
        
        console.log('🎯 Order ID set for event listening:', actualOrderId)
        console.log('📡 Event listener should now be active for this order ID')
        
        // Show appropriate message based on whether order was new or already existed
        if (result.wasExisting) {
          console.log('ℹ️ Order was already processed by resolver bot, but blockchain transaction was successful')
          setStatusMessage('Order created successfully! (Already being processed by resolver bot)')
        } else {
          console.log('✅ Order saved to database successfully')
          setStatusMessage('Order created successfully!')
        }
        
        if (onOrderCreated) {
          onOrderCreated(actualOrderId)
        }
      })
      .catch((error) => {
        console.error('Failed to save order to database:', error)
        
        // Still proceed to success if the blockchain transaction was successful
        // The user's order was created on-chain even if database save failed
        console.log('⚠️ Proceeding to success despite database error - order exists on blockchain')
        setOrderId(actualOrderId)
        setStep('success')
        setStatusMessage('Order created successfully on blockchain! (Database sync in progress)')
        
        if (onOrderCreated) {
          onOrderCreated(actualOrderId)
        }
      })
    }
  }, [isReceiptSuccess, receipt, step, address, formData, saveOrderToDatabase, onOrderCreated])

  // Listen for OrderFullfilled events
  useWatchContractEvent({
    ...CONTRACTS.ORDER_PROTOCOL,
    eventName: 'OrderFullfilled',
    enabled: orderId !== '' && step === 'success', // Only listen when we have an order ID and are in success state
    onLogs(logs) {
      console.log('🔔 OrderFullfilled event detected:', logs)
      console.log('📋 Current order ID being watched:', orderId)
      console.log('📊 Current step:', step)
      
      // Check if any of the events match our current order
      logs.forEach((log, index) => {
        console.log(`Event ${index + 1}:`, {
          orderId: log.args.orderId,
          taker: log.args.taker,
          proof: log.args.proof,
          transactionHash: log.transactionHash,
          blockNumber: log.blockNumber
        })
        
        const eventOrderId = log.args.orderId as string
        console.log(`🔍 Comparing: "${eventOrderId}" === "${orderId}"`, eventOrderId === orderId)
      })
      
      const matchingEvent = logs.find(log => {
        const eventOrderId = log.args.orderId as string
        return eventOrderId === orderId && orderId !== ''
      })
      
      if (matchingEvent) {
        console.log('✅ Found matching event for our order!', matchingEvent)
        if (step === 'success') {
          console.log('✅ Setting fulfillment proof and transitioning to fulfilled state')
          setFulfillmentProof(matchingEvent.args.proof as string)
          setStep('fulfilled')
        } else {
          console.log('⚠️ Event found but step is not "success", current step:', step)
        }
      } else {
        console.log('❌ No matching event found for our order')
      }
    }
  })

  // Debug effect to track state changes
  useEffect(() => {
    console.log('🔄 State change:', { step, orderId, fulfillmentProof })
  }, [step, orderId, fulfillmentProof])

  const resetForm = () => {
    setFormData({
      amount: '',
      startPrice: '',
      endPrice: '',
      recipientUpiAddress: ''
    })
    setStep('form')
    setTxHash('')
    setOrderId('')
    setFulfillmentProof('')
  }

  if (step === 'success') {
    return (
      <div className="bg-white rounded-lg shadow-md p-6">
        <div className="text-center">
          <div className="w-16 h-16 bg-blue-100 rounded-full flex items-center justify-center mx-auto mb-4">
            <svg className="w-8 h-8 text-blue-600 animate-spin" fill="none" stroke="currentColor" viewBox="0 0 24 24">
              <path strokeLinecap="round" strokeLinejoin="round" strokeWidth={2} d="M4 4v5h.582m15.356 2A8.001 8.001 0 004.582 9m0 0H9m11 11v-5h-.581m0 0a8.003 8.003 0 01-15.357-2m15.357 2H15" />
            </svg>
          </div>
          <h3 className="text-xl font-semibold text-gray-900 mb-2">Processing Payment...</h3>
          <p className="text-gray-600 mb-2">Your order has been created and is waiting for a resolver to accept and process the payment.</p>
          {statusMessage && (
            <p className="text-sm text-green-600 bg-green-50 border border-green-200 rounded-lg p-2 mb-4">
              {statusMessage}
            </p>
          )}
          
          <div className="bg-gray-50 rounded-lg p-4 mb-4">
            <p className="text-sm text-gray-600">Order ID:</p>
            <p className="font-mono text-sm">{orderId}</p>
            
            {txHash && (
              <>
                <p className="text-sm text-gray-600 mt-2">Transaction Hash:</p>
                <p className="font-mono text-sm break-all">{txHash}</p>
              </>
            )}
          </div>

          <div className="bg-blue-50 border border-blue-200 rounded-lg p-4 mb-6">
            <div className="flex items-center mb-2">
              <div className="w-4 h-4 bg-blue-500 rounded-full mr-2 animate-pulse"></div>
              <span className="text-blue-700 font-medium">Waiting for payment processing...</span>
            </div>
            <p className="text-sm text-blue-600">
              A resolver will accept your order and process the UPI payment to {formData.recipientUpiAddress}. 
              You&apos;ll be notified once the payment is complete.
            </p>
          </div>
          
          <button
            onClick={resetForm}
            className="bg-gray-600 text-white px-6 py-2 rounded-lg hover:bg-gray-700 transition-colors"
          >
            Create Another Order
          </button>
        </div>
      </div>
    )
  }

  if (step === 'fulfilled') {
    return (
      <div className="bg-white rounded-lg shadow-md p-6">
        <div className="text-center">
          <div className="w-16 h-16 bg-green-100 rounded-full flex items-center justify-center mx-auto mb-4">
            <svg className="w-8 h-8 text-green-600" fill="none" stroke="currentColor" viewBox="0 0 24 24">
              <path strokeLinecap="round" strokeLinejoin="round" strokeWidth={2} d="M5 13l4 4L19 7" />
            </svg>
          </div>
          <h3 className="text-xl font-semibold text-gray-900 mb-2">Payment Complete! 🎉</h3>
          <p className="text-gray-600 mb-4">Your order has been successfully fulfilled and the payment has been processed.</p>
          
          <div className="bg-gray-50 rounded-lg p-4 mb-4">
            <p className="text-sm text-gray-600">Order ID:</p>
            <p className="font-mono text-sm">{orderId}</p>
            
            {txHash && (
              <>
                <p className="text-sm text-gray-600 mt-2">Transaction Hash:</p>
                <p className="font-mono text-sm break-all">{txHash}</p>
              </>
            )}
          </div>

          <div className="bg-green-50 border border-green-200 rounded-lg p-4 mb-6">
            <h4 className="font-medium text-green-800 mb-2">Payment Proof</h4>
            <div className="bg-white border border-green-200 rounded p-3">
              <p className="text-sm text-gray-600 mb-1">Proof of Payment:</p>
              <p className="font-mono text-sm text-green-700 break-all">{fulfillmentProof}</p>
            </div>
            <p className="text-sm text-green-600 mt-2">
              ✅ Payment to {formData.recipientUpiAddress} has been successfully processed
            </p>
          </div>
          
          <button
            onClick={resetForm}
            className="bg-blue-600 text-white px-6 py-2 rounded-lg hover:bg-blue-700 transition-colors"
          >
            Create Another Order
          </button>
        </div>
      </div>
    )
  }

  return (
    <div className="bg-white rounded-lg shadow-md p-6">
      <h2 className="text-2xl font-bold text-gray-900 mb-6">Create New Order</h2>
      
      {/* Step indicator */}
      <div className="flex items-center mb-6">
        <div className={`flex items-center ${step === 'form' ? 'text-blue-600' : 'text-gray-400'}`}>
          <div className={`w-8 h-8 rounded-full flex items-center justify-center ${
            step === 'form' ? 'bg-blue-600 text-white' : 'bg-gray-200'
          }`}>
            1
          </div>
          <span className="ml-2">Form</span>
        </div>
        
        <div className="flex-1 h-px bg-gray-200 mx-4"></div>
        
        <div className={`flex items-center ${step === 'approve' || step === 'approved' || step === 'create' ? 'text-blue-600' : 'text-gray-400'}`}>
          <div className={`w-8 h-8 rounded-full flex items-center justify-center ${
            step === 'approve' || step === 'approved' || step === 'create' ? 'bg-blue-600 text-white' : 'bg-gray-200'
          }`}>
            2
          </div>
          <span className="ml-2">Approve</span>
        </div>
        
        <div className="flex-1 h-px bg-gray-200 mx-4"></div>
        
        <div className={`flex items-center ${step === 'create' || step === 'approved' ? 'text-blue-600' : 'text-gray-400'}`}>
          <div className={`w-8 h-8 rounded-full flex items-center justify-center ${
            step === 'create' || step === 'approved' ? 'bg-blue-600 text-white' : 'bg-gray-200'
          }`}>
            3
          </div>
          <span className="ml-2">Create</span>
        </div>
      </div>

      <form className="space-y-4">
        {/* Current USD Coin Price Display */}
        <div className="bg-green-50 border border-green-200 rounded-lg p-4">
          <div className="flex items-center justify-between mb-2">
            <div className="flex items-center">
              <div className="w-6 h-6 bg-green-500 rounded-full flex items-center justify-center mr-2">
                <span className="text-white text-sm font-bold">₹</span>
              </div>
              <span className="font-medium text-green-800">Current USD Coin Rate</span>
            </div>
            <button
              onClick={refreshPrice}
              disabled={priceLoading}
              className="text-green-600 hover:text-green-800 text-sm font-medium disabled:opacity-50"
            >
              {priceLoading ? 'Updating...' : 'Refresh'}
            </button>
          </div>
          <div className="flex items-center justify-between">
            <div>
              {priceLoading ? (
                <div className="animate-pulse">
                  <div className="h-6 bg-green-200 rounded w-20"></div>
                </div>
              ) : priceError ? (
                <span className="text-red-600 text-sm">Failed to load price</span>
              ) : (
                <span className="text-2xl font-bold text-green-700">
                  ₹{coinPrice?.toFixed(2)}
                </span>
              )}
              <span className="text-green-600 text-sm ml-2">per USD Coin</span>
            </div>
            {lastUpdated && (
              <span className="text-xs text-green-500">
                Updated: {lastUpdated.toLocaleTimeString()}
              </span>
            )}
          </div>
<<<<<<< HEAD
=======
          <p className="text-sm text-blue-700">
            This platform exclusively supports MockUSDC for payments. All orders will be settled using MockUSDC tokens.
          </p>
>>>>>>> 605df129
        </div>

        {/* Amount */}
        <div>
          <label className="block text-sm font-medium text-gray-700 mb-1">
            INR Amount
          </label>
          <input
            type="number"
            name="amount"
            value={formData.amount}
            onChange={handleInputChange}
            placeholder="100.00"
            step="0.01"
            className="w-full px-3 py-2 border border-gray-300 rounded-lg focus:outline-none focus:ring-2 focus:ring-blue-500 text-gray-900 font-medium"
          />
          <p className="text-xs text-gray-500 mt-1">
            Amount in Indian Rupees (INR) you want to send
          </p>
          {balance && decimals !== undefined && (
            <p className="text-sm text-gray-500 mt-1">
              Token Balance: {formatTokenAmount(balance as bigint, decimals)} {selectedToken.symbol}
            </p>
          )}
          {approvalAmount > BigInt(0) && decimals !== undefined && (
            <p className="text-sm text-blue-600 mt-1">
              Required tokens: {formatTokenAmount(approvalAmount, decimals)} {selectedToken.symbol}
            </p>
          )}
        </div>

        {/* Start Price */}
        <div>
          <div className="flex items-center justify-between mb-1">
            <label className="block text-sm font-medium text-gray-700">
              Start Price (INR per {selectedToken.symbol})
            </label>
            {makerSettings.defaultStartPricePercentage && (
              <span className="text-xs bg-blue-100 text-blue-600 px-2 py-1 rounded">
                Using {makerSettings.defaultStartPricePercentage}% premium
              </span>
            )}
          </div>
          <div className="w-full px-3 py-2 border border-gray-300 rounded-lg bg-gray-50 text-gray-900 font-medium">
            {calculatedPrices.startPrice || 'Calculating...'}
          </div>
          <p className="text-xs text-gray-500 mt-1">
            Starting price in INR per token (Dutch auction starts high)
          </p>
          {coinPrice && makerSettings.defaultStartPricePercentage && (
            <p className="text-xs text-blue-600 mt-1">
              Calculated: ₹{coinPrice.toFixed(2)} + {makerSettings.defaultStartPricePercentage}% premium
            </p>
          )}
        </div>

        {/* End Price */}
        <div>
          <div className="flex items-center justify-between mb-1">
            <label className="block text-sm font-medium text-gray-700">
              End Price (INR per {selectedToken.symbol})
            </label>
            {makerSettings.defaultEndPricePercentage && (
              <span className="text-xs bg-blue-100 text-blue-600 px-2 py-1 rounded">
                Using {makerSettings.defaultEndPricePercentage}% discount
              </span>
            )}
          </div>
          <div className="w-full px-3 py-2 border border-gray-300 rounded-lg bg-gray-50 text-gray-900 font-medium">
            {calculatedPrices.endPrice || 'Calculating...'}
          </div>
          <p className="text-xs text-gray-500 mt-1">
            Ending price in INR per token (Dutch auction ends low)
          </p>
          {coinPrice && makerSettings.defaultEndPricePercentage && (
            <p className="text-xs text-blue-600 mt-1">
              Calculated: ₹{coinPrice.toFixed(2)} - {makerSettings.defaultEndPricePercentage}% discount
            </p>
          )}
        </div>

        {/* Approval Calculation Info */}
        {needsApproval && approvalAmount > BigInt(0) && decimals !== undefined && (
          <div className="bg-blue-50 border border-blue-200 rounded-lg p-4">
            <h4 className="font-medium text-blue-800 mb-2">Token Approval Required</h4>
            <p className="text-sm text-blue-700 mb-2">
              Based on your INR amount ({formData.amount}) and end price ({formData.endPrice} INR/{selectedToken.symbol}):
            </p>
            <div className="text-sm text-blue-600 space-y-1">
              <p>
                <strong>Required tokens:</strong> {formatTokenAmount(approvalAmount, decimals)} {selectedToken.symbol}
              </p>
              <p className="text-xs text-blue-500">
                (Includes worst-case scenario calculation + {resolverFee ? (resolverFee / 100) : 1}% resolver fee)
              </p>
            </div>
          </div>
        )}

        {/* UPI Address */}
        <div>
          <label className="block text-sm font-medium text-gray-700 mb-1">
            Recipient UPI Address
          </label>
          <input
            type="text"
            name="recipientUpiAddress"
            value={formData.recipientUpiAddress}
            onChange={handleInputChange}
            placeholder="user@paytm"
            className="w-full px-3 py-2 border border-gray-300 rounded-lg focus:outline-none focus:ring-2 focus:ring-blue-500 text-gray-900 font-medium"
          />
        </div>

        {/* Error Messages */}
        {(createOrderError || tokenError) && (
          <div className="p-3 bg-red-50 border border-red-200 rounded-lg">
            <p className="text-red-600 text-sm">
              {createOrderError?.message || tokenError?.message}
            </p>
          </div>
        )}

        {/* Insufficient Balance Warning */}
        {approvalAmount > BigInt(0) && balance && approvalAmount > (balance as bigint) && (
          <div className="p-3 bg-yellow-50 border border-yellow-200 rounded-lg">
            <p className="text-yellow-600 text-sm">
              <strong>Insufficient balance:</strong> You need {formatTokenAmount(approvalAmount, decimals || 18)} {selectedToken.symbol} but only have {formatTokenAmount(balance as bigint, decimals || 18)}.
            </p>
          </div>
        )}

        {/* Action Buttons */}
        <div className="flex gap-4 pt-4">
          {step === 'form' && (
            <>
              {needsApproval ? (
                <button
                  type="button"
                  onClick={handleApprove}
                  disabled={!validateForm() || isApproving}
                  className="flex-1 bg-yellow-600 text-white py-2 px-4 rounded-lg hover:bg-yellow-700 disabled:bg-gray-300 disabled:cursor-not-allowed transition-colors"
                >
                  {isApproving ? 'Approving...' : 'Approve Token'}
                </button>
              ) : (
                <button
                  type="button"
                  onClick={handleCreateOrder}
                  disabled={!validateForm() || isCreatingOrder}
                  className="flex-1 bg-blue-600 text-white py-2 px-4 rounded-lg hover:bg-blue-700 disabled:bg-gray-300 disabled:cursor-not-allowed transition-colors"
                >
                  {isCreatingOrder ? 'Creating Order...' : 'Create Order'}
                </button>
              )}
            </>
          )}
          
          {step === 'approve' && (
            <div className="flex-1 bg-yellow-100 text-yellow-800 py-2 px-4 rounded-lg text-center">
              Waiting for approval confirmation...
            </div>
          )}
          
          {step === 'approved' && (
            <>
              <div className="mb-4 p-4 bg-green-50 border border-green-200 rounded-lg">
                <div className="flex items-center">
                  <div className="w-5 h-5 bg-green-400 rounded-full mr-2"></div>
                  <span className="text-green-800 font-medium">Token approval successful!</span>
                </div>
                <p className="text-green-700 text-sm mt-1">
                  You can now proceed to create your order.
                </p>
              </div>
              <button
                type="button"
                onClick={handleCreateOrder}
                disabled={isCreatingOrder}
                className="flex-1 bg-blue-600 text-white py-2 px-4 rounded-lg hover:bg-blue-700 disabled:bg-gray-300 disabled:cursor-not-allowed transition-colors"
              >
                {isCreatingOrder ? 'Creating Order...' : 'Create Order Now'}
              </button>
            </>
          )}
          
          {step === 'create' && (
            <div className="flex-1 bg-blue-100 text-blue-800 py-2 px-4 rounded-lg text-center">
              Creating order...
            </div>
          )}
        </div>
      </form>
    </div>
  )
}<|MERGE_RESOLUTION|>--- conflicted
+++ resolved
@@ -525,12 +525,6 @@
               </span>
             )}
           </div>
-<<<<<<< HEAD
-=======
-          <p className="text-sm text-blue-700">
-            This platform exclusively supports MockUSDC for payments. All orders will be settled using MockUSDC tokens.
-          </p>
->>>>>>> 605df129
         </div>
 
         {/* Amount */}
